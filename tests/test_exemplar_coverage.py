--- conflicted
+++ resolved
@@ -18,14 +18,9 @@
 from pathlib import Path
 from typing import Generator, Optional, Set
 
-<<<<<<< HEAD
 from pytest import skip
-from rdflib import RDF, SH, TIME, Graph, Namespace, URIRef
-from rdflib.query import ResultRow
-=======
-from rdflib import SH, BNode, Graph, URIRef
+from rdflib import RDF, SH, TIME, BNode, Graph, Namespace, URIRef
 from rdflib.term import IdentifiedNode
->>>>>>> 74130e3c
 
 NS_KB = Namespace("http://example.org/kb/")
 NS_RDF = RDF
@@ -160,7 +155,6 @@
     ) and classes_mapped <= (classes_with_exemplars | concepts_excused)
 
 
-<<<<<<< HEAD
 def test_temporal_entity_to_instant() -> None:
     skip("TODO")
     expected: set[URIRef] = {
@@ -209,7 +203,8 @@
         computed.add(n_subject)
 
     assert expected <= computed
-=======
+
+
 def properties_in_shacl_property_path(
     graph: Graph, n_property_path: IdentifiedNode
 ) -> Generator[URIRef, None, None]:
@@ -295,5 +290,4 @@
                                 assert isinstance(n_sequence_member, IdentifiedNode)
                                 yield from properties_in_shacl_property_path(
                                     graph, n_sequence_member
-                                )
->>>>>>> 74130e3c
+                                )